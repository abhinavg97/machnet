*.so
*.o
<<<<<<< HEAD
build/
.history
.vscode
=======
.cache/
build/
>>>>>>> 7eb24236
<|MERGE_RESOLUTION|>--- conflicted
+++ resolved
@@ -1,10 +1,6 @@
 *.so
 *.o
-<<<<<<< HEAD
+.cache/
 build/
 .history
-.vscode
-=======
-.cache/
-build/
->>>>>>> 7eb24236
+.vscode